--- conflicted
+++ resolved
@@ -78,10 +78,6 @@
         # options will determine the forms of implementations for functions in this class.
         # option_number_of_events determines event happening (peer/order arrival/dept) pattern.
         # Poisson and Hawkes processes are implemented.
-<<<<<<< HEAD
-=======
-        # option_settle determines when an order is settled.
->>>>>>> 51510b76
         self.option_number_of_events: EventOption = options.event
 
     def generate_event_counts_over_time(
@@ -170,13 +166,8 @@
 
         else:
             raise ValueError(
-<<<<<<< HEAD
                 f"No such method to change cancellation status for orders: "
                 f"{order.cancellation['method']}"
-            )
-=======
-                f"No such option to change settlement status for orders: "
-                f"{self.option_settle['method']}"
             )
 
     def generate_server_response_time(self) -> List[int]:
@@ -204,5 +195,4 @@
         This method generates all zeros (assuming that on-chain check can finish immediately).
         This method is for comparison use only. It does not intend to simulate anything in reality.
         """
-        return [0] * (self.birth_time_span + self.growth_rounds + self.stable_rounds)
->>>>>>> 51510b76
+        return [0] * (self.birth_time_span + self.growth_rounds + self.stable_rounds)