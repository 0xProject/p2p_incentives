--- conflicted
+++ resolved
@@ -40,12 +40,9 @@
     SatisfactionOption,
     FairnessOption,
     PerformanceExecutions,
-<<<<<<< HEAD
     LoopOption,
-=======
     ConcaveProperty,
     RandomProperty,
->>>>>>> 23eb6520
 )
 
 from scenario import Scenario
