"""
<<<<<<< HEAD
This module contains unit tests of  settle_concave().
=======
This module contains unit tests of settle_concave().
>>>>>>> a2a930dc
"""

import math
from typing import NamedTuple, List
import pytest

from scenario_candidates import settle_concave
from scenario import Scenario
from engine import Engine
from message import Order
from node import Peer

from ..__init__ import (
    SCENARIO_SAMPLE,
    ENGINE_SAMPLE,
    create_a_test_order,
    create_test_peers,
)


class CaseType(NamedTuple):
    """
    Data type of test cases.
    """

    scenario: Scenario
    engine: Engine
    num_holders: int
    sensitivity: float
    max_prob: float


# Test normal cases.

CASE_1 = CaseType(
    scenario=SCENARIO_SAMPLE,
    engine=ENGINE_SAMPLE,
    num_holders=50,
    sensitivity=0.5,
    max_prob=0.5,
)

CASE_2 = CaseType(
    scenario=SCENARIO_SAMPLE,
    engine=ENGINE_SAMPLE,
    num_holders=10,
    sensitivity=2,
    max_prob=1.0,
)


CASE_3 = CaseType(
    scenario=SCENARIO_SAMPLE,
    engine=ENGINE_SAMPLE,
    num_holders=0,
    sensitivity=3,
    max_prob=0.9,
)

CASE_4 = CaseType(
    scenario=SCENARIO_SAMPLE,
    engine=ENGINE_SAMPLE,
    num_holders=20,
    sensitivity=0,
    max_prob=0.9,
)

CASE_5 = CaseType(
    scenario=SCENARIO_SAMPLE,
    engine=ENGINE_SAMPLE,
    num_holders=20,
    sensitivity=1,
    max_prob=0,
)

CASE_LIST: List[CaseType] = [CASE_1, CASE_2, CASE_3, CASE_4, CASE_5]


@pytest.mark.parametrize(
    "scenario, engine, num_holders, sensitivity, max_prob", CASE_LIST
)
def test_settle_concave__normal(
    scenario: Scenario,
    engine: Engine,
    num_holders: int,
    sensitivity: float,
    max_prob: float,
) -> None:
    """
    Unit test of settle_concave().
    We will create an order for the test, and a set of peers that have this order (total number
    of the peers is `num_orders`). Then we will call the function settle_concave() for this
    order. With an expected probability of max_prob * (1 - math.exp(-sensitivity * num_holders)),
    this order will be settled. We repeat this process for `times` times, so the expected counts
    of settlement should be times * expected_probability. We finally compare the actual times that
    this order is settled, with expected counts (which = times * expected_probability),
    with an allowance of difference equal to error_allowance * expected_counts.

    :param scenario: Scenario instance.
    :param engine: Engine instance.
    :param num_holders: number of holders for the order
    :param sensitivity: parameter in settle_concave().
    :param max_prob: parameter in settle_concave().
    :return: None.
    """

    times: int = 1000
    error_allowance = 0.05
    count = 0

    for _ in range(times):

        # Arrange.
        order: Order = create_a_test_order(scenario)
        holders: List[Peer] = create_test_peers(scenario, engine, num_holders)
        for holder in holders:
            order.holders.add(holder)

        # Act.
        settle_concave(order, sensitivity, max_prob)
        if order.is_settled:
            count += 1

    # Assert.
    expected_prob: float = max_prob * (1 - math.exp(-sensitivity * num_holders))
    assert count == pytest.approx(times * expected_prob, times * error_allowance)


# Test invalid inputs.

CASE_6 = CaseType(
    scenario=SCENARIO_SAMPLE,
    engine=ENGINE_SAMPLE,
    num_holders=20,
    sensitivity=-1,
    max_prob=1.0,
)

CASE_7 = CaseType(
    scenario=SCENARIO_SAMPLE,
    engine=ENGINE_SAMPLE,
    num_holders=20,
    sensitivity=1,
    max_prob=-0.1,
)

CASE_8 = CaseType(
    scenario=SCENARIO_SAMPLE,
    engine=ENGINE_SAMPLE,
    num_holders=20,
    sensitivity=1,
    max_prob=1.5,
)

INVALID_CASE_LIST = [CASE_6, CASE_7, CASE_8]


@pytest.mark.parametrize(
    "scenario, engine, num_holders, sensitivity, max_prob", INVALID_CASE_LIST
)
def test_settle_concave__error(
    scenario: Scenario,
    engine: Engine,
    num_holders: int,
    sensitivity: float,
    max_prob: float,
) -> None:
    """
    Unit test for settle_concave() when input arguments are invalid.
    """

    # Arrange.
    order: Order = create_a_test_order(scenario)
    holders: List[Peer] = create_test_peers(scenario, engine, num_holders)
    for holder in holders:
        order.holders.add(holder)

    # Act and Assert.
    with pytest.raises(ValueError, match="Invalid input argument value."):
        settle_concave(order, sensitivity, max_prob)<|MERGE_RESOLUTION|>--- conflicted
+++ resolved
@@ -1,9 +1,5 @@
 """
-<<<<<<< HEAD
-This module contains unit tests of  settle_concave().
-=======
 This module contains unit tests of settle_concave().
->>>>>>> a2a930dc
 """
 
 import math
