--- conflicted
+++ resolved
@@ -129,11 +129,7 @@
 # when the number of peers keeps stable.
 
 STABLE_PAR = SystemEvolution(
-<<<<<<< HEAD
-    rounds=150, peer_arrival=2.0, peer_dept=2.0, order_arrival=15.0, order_cancel=15.0
-=======
     rounds=50, peer_arrival=2.0, peer_dept=2.0, order_arrival=15.0
->>>>>>> 23eb6520
 )
 
 # Create scenario parameters, in type of a namedtuple.
